import copy
import json
import uuid
from typing import (
    Any,
    AsyncIterator,
    Callable,
    Dict,
    Iterator,
    List,
    MutableMapping,
    Optional,
    Sequence,
    Type,
    Union,
)

<<<<<<< HEAD
from cohere.types import (
    ChatResponse,
    NonStreamedChatResponse,
    ToolCall,
    ToolCallV2,
    ToolCallV2Function,
)
=======
from cohere.types import NonStreamedChatResponse, ToolCall
>>>>>>> aed8dbd6
from langchain_core._api.deprecation import warn_deprecated
from langchain_core.callbacks import (
    AsyncCallbackManagerForLLMRun,
    CallbackManagerForLLMRun,
)
from langchain_core.documents import Document
from langchain_core.language_models import LanguageModelInput
from langchain_core.language_models.chat_models import (
    BaseChatModel,
    LangSmithParams,
    agenerate_from_stream,
    generate_from_stream,
)
from langchain_core.messages import (
    AIMessage,
    AIMessageChunk,
    BaseMessage,
    ChatMessage,
    HumanMessage,
    SystemMessage,
    ToolCallChunk,
    ToolMessage,
)
from langchain_core.messages import (
    ToolCall as LC_ToolCall,
)
from langchain_core.messages.ai import UsageMetadata
from langchain_core.output_parsers.base import OutputParserLike
from langchain_core.output_parsers.openai_tools import (
    JsonOutputKeyToolsParser,
    PydanticToolsParser,
)
from langchain_core.outputs import ChatGeneration, ChatGenerationChunk, ChatResult
from langchain_core.runnables import Runnable
from langchain_core.tools import BaseTool
from pydantic import BaseModel, ConfigDict, PrivateAttr

from langchain_cohere.cohere_agent import (
    _convert_to_cohere_tool,
    _format_to_cohere_tools_v2,
)
from langchain_cohere.llms import BaseCohere
from langchain_cohere.react_multi_hop.prompt import convert_to_documents

LC_TOOL_CALL_TEMPLATE = {
    "id": "",
    "type": "function",
    "function": {
        "name": "",
        "arguments": "",
    },
}


def _message_to_cohere_tool_results(
    messages: List[BaseMessage], tool_message_index: int
) -> List[Dict[str, Any]]:
    """Get tool_results from messages."""
    tool_results = []
    tool_message = messages[tool_message_index]
    if not isinstance(tool_message, ToolMessage):
        raise ValueError(
            "The message index does not correspond to an instance of ToolMessage"
        )

    messages_until_tool = messages[:tool_message_index]
    previous_ai_message = [
        message
        for message in messages_until_tool
        if isinstance(message, AIMessage) and message.tool_calls
    ][-1]
    tool_results.extend(
        [
            {
                "call": ToolCall(
                    name=lc_tool_call["name"],
                    parameters=lc_tool_call["args"],
                ),
                "outputs": convert_to_documents(tool_message.content),
            }
            for lc_tool_call in previous_ai_message.tool_calls
            if lc_tool_call["id"] == tool_message.tool_call_id
        ]
    )
    return tool_results


def _get_curr_chat_turn_messages(messages: List[BaseMessage]) -> List[BaseMessage]:
    """Get the messages for the current chat turn."""
    current_chat_turn_messages = []
    for message in messages[::-1]:
        current_chat_turn_messages.append(message)
        if isinstance(message, HumanMessage):
            break
    return current_chat_turn_messages[::-1]


def _messages_to_cohere_tool_results_curr_chat_turn(
    messages: List[BaseMessage],
) -> List[Dict[str, Any]]:
    """Get tool_results from messages."""
    tool_results = []
    curr_chat_turn_messages = _get_curr_chat_turn_messages(messages)
    for message in curr_chat_turn_messages:
        if isinstance(message, ToolMessage):
            tool_message = message
            previous_ai_msgs = [
                message
                for message in curr_chat_turn_messages
                if isinstance(message, AIMessage) and message.tool_calls
            ]
            if previous_ai_msgs:
                previous_ai_msg = previous_ai_msgs[-1]
                tool_results.extend(
                    [
                        {
                            "call": ToolCall(
                                name=lc_tool_call["name"],
                                parameters=lc_tool_call["args"],
                            ),
                            "outputs": convert_to_documents(tool_message.content),
                        }
                        for lc_tool_call in previous_ai_msg.tool_calls
                        if lc_tool_call["id"] == tool_message.tool_call_id
                    ]
                )

    return tool_results


def get_role(message: BaseMessage) -> str:
    """Get the role of the message.

    Args:
        message: The message.

    Returns:
        The role of the message.

    Raises:
        ValueError: If the message is of an unknown type.
    """
    if isinstance(message, ChatMessage) or isinstance(message, HumanMessage):
        return "User"
    elif isinstance(message, AIMessage):
        return "Chatbot"
    elif isinstance(message, SystemMessage):
        return "System"
    elif isinstance(message, ToolMessage):
        return "Tool"
    else:
        raise ValueError(f"Got unknown type {type(message).__name__}")


def _get_message_cohere_format(
    message: BaseMessage, tool_results: Optional[List[Dict[Any, Any]]]
) -> Dict[
    str,
    Union[
        str,
        List[LC_ToolCall],
        List[ToolCall],
        List[Union[str, Dict[Any, Any]]],
        List[Dict[Any, Any]],
        None,
    ],
]:
    """Get the formatted message as required in cohere's api.

    Args:
        message: The BaseMessage.
        tool_results: The tool results if any

    Returns:
        The formatted message as required in cohere's api.
    """

    if isinstance(message, AIMessage):
        return {
            "role": get_role(message),
            "message": message.content,
            "tool_calls": _get_tool_call_cohere_format(message.tool_calls),
        }
    elif isinstance(message, HumanMessage) or isinstance(message, SystemMessage):
        return {"role": get_role(message), "message": message.content}
    elif isinstance(message, ToolMessage):
        return {"role": get_role(message), "tool_results": tool_results}
    else:
        raise ValueError(f"Got unknown type {message}")


def _get_tool_call_cohere_format(tool_calls: List[LC_ToolCall]) -> List[ToolCall]:
    """Convert LangChain tool calls into Cohere's format"""
    cohere_tool_calls = []
    for lc_tool_call in tool_calls:
        name = lc_tool_call.get("name")
        parameters = lc_tool_call.get("args")
        id = lc_tool_call.get("id")
        cohere_tool_calls.append(ToolCall(name=name, parameters=parameters, id=id))
    return cohere_tool_calls


def get_cohere_chat_request(
    messages: List[BaseMessage],
    *,
    documents: Optional[List[Document]] = None,
    connectors: Optional[List[Dict[str, str]]] = None,
    stop_sequences: Optional[List[str]] = None,
    **kwargs: Any,
) -> Dict[str, Any]:
    """Get the request for the Cohere chat API.

    Args:
        messages: The messages.
        connectors: The connectors.
        **kwargs: The keyword arguments.

    Returns:
        The request for the Cohere chat API.
    """
    if connectors or "connectors" in kwargs:
        warn_deprecated(
            since="0.3.3",
            message=(
                "The 'connectors' parameter is deprecated as of version 0.3.3.\n"
                "Please use the 'tools' parameter instead."
            ),
            removal="0.4.0",
        )
    additional_kwargs = messages[-1].additional_kwargs

    # cohere SDK will fail loudly if both connectors and documents are provided
    if additional_kwargs.get("documents", []) and documents and len(documents) > 0:
        raise ValueError(
            "Received documents both as a keyword argument and as an prompt additional keyword argument. Please choose only one option."  # noqa: E501
        )

    parsed_docs: Optional[Union[List[Document], List[Dict]]] = None
    if "documents" in additional_kwargs:
        parsed_docs = (
            additional_kwargs["documents"]
            if len(additional_kwargs.get("documents", []) or []) > 0
            else None
        )
    elif (documents is not None) and (len(documents) > 0):
        parsed_docs = documents

    formatted_docs: Optional[List[Dict[str, Any]]] = None
    if parsed_docs:
        formatted_docs = []
        for i, parsed_doc in enumerate(parsed_docs):
            if isinstance(parsed_doc, Document):
                formatted_docs.append(
                    {
                        "text": parsed_doc.page_content,
                        "id": parsed_doc.metadata.get("id") or f"doc-{str(i)}",
                    }
                )
            elif isinstance(parsed_doc, dict):
                formatted_docs.append(parsed_doc)

    # by enabling automatic prompt truncation, the probability of request failure is
    # reduced with minimal impact on response quality
    prompt_truncation = (
        "AUTO" if formatted_docs is not None or connectors is not None else None
    )
    tool_results: Optional[List[Dict[str, Any]]] = (
        _messages_to_cohere_tool_results_curr_chat_turn(messages)
        or kwargs.get("tool_results")
    )
    if not tool_results:
        tool_results = None
    # check if the last message is a tool message or human message
    if not (
        isinstance(messages[-1], ToolMessage) or isinstance(messages[-1], HumanMessage)
    ):
        raise ValueError("The last message is not an ToolMessage or HumanMessage")

    chat_history = []
    temp_tool_results = []
    # if force_single_step is set to False, then only message is empty in request if there is tool call  # noqa: E501
    if not kwargs.get("force_single_step"):
        for i, message in enumerate(messages[:-1]):
            # If there are multiple tool messages, then we need to aggregate them into one single tool message to pass into chat history  # noqa: E501
            if isinstance(message, ToolMessage):
                temp_tool_results += _message_to_cohere_tool_results(messages, i)

                if (i == len(messages) - 1) or not (
                    isinstance(messages[i + 1], ToolMessage)
                ):
                    cohere_message = _get_message_cohere_format(
                        message, temp_tool_results
                    )
                    chat_history.append(cohere_message)
                    temp_tool_results = []
            else:
                chat_history.append(_get_message_cohere_format(message, None))

        message_str = "" if tool_results else messages[-1].content

    else:
        message_str = ""
        # if force_single_step is set to True, then message is the last human message in the conversation  # noqa: E501
        for i, message in enumerate(messages[:-1]):
            if isinstance(message, AIMessage) and message.tool_calls:
                continue

            # If there are multiple tool messages, then we need to aggregate them into one single tool message to pass into chat history  # noqa: E501
            if isinstance(message, ToolMessage):
                temp_tool_results += _message_to_cohere_tool_results(messages, i)

                if (i == len(messages) - 1) or not (
                    isinstance(messages[i + 1], ToolMessage)
                ):
                    cohere_message = _get_message_cohere_format(
                        message, temp_tool_results
                    )
                    chat_history.append(cohere_message)
                    temp_tool_results = []
            else:
                chat_history.append(_get_message_cohere_format(message, None))
        # Add the last human message in the conversation to the message string
        for message in messages[::-1]:
            if (isinstance(message, HumanMessage)) and (message.content):
                message_str = message.content
                break

    req = {
        "message": message_str,
        "chat_history": chat_history,
        "tool_results": tool_results,
        "documents": formatted_docs,
        "connectors": connectors,
        "prompt_truncation": prompt_truncation,
        "stop_sequences": stop_sequences,
        **kwargs,
    }

    return {k: v for k, v in req.items() if v is not None}


def get_role_v2(message: BaseMessage) -> str:
    """Get the role of the message (V2).
    Args:
        message: The message.
    Returns:
        The role of the message.
    Raises:
        ValueError: If the message is of an unknown type.
    """
    if isinstance(message, ChatMessage) or isinstance(message, HumanMessage):
        return "user"
    elif isinstance(message, AIMessage):
        return "assistant"
    elif isinstance(message, SystemMessage):
        return "system"
    elif isinstance(message, ToolMessage):
        return "tool"
    else:
        raise ValueError(f"Got unknown type {type(message).__name__}")


def _get_message_cohere_format_v2(
    message: BaseMessage, tool_results: Optional[List[MutableMapping]]
) -> Dict[
    str,
    Union[
        str,
        List[LC_ToolCall],
        List[Union[str, Dict[Any, Any]]],
        List[MutableMapping],
        List[Dict[Any, Any]],
        None,
    ],
]:
    """Get the formatted message as required in cohere's api (V2).
    Args:
        message: The BaseMessage.
        tool_results: The tool results if any
    Returns:
        The formatted message as required in cohere's api.
    """
    if isinstance(message, AIMessage):
        if message.tool_calls:
            return {
                "role": get_role_v2(message),
                # Must provide a tool_plan msg if tool_calls are present
                "tool_plan": message.content
                if message.content
                else "I will assist you using the tools provided.",
                "tool_calls": [
                    {
                        "id": tool_call.get("id"),
                        "type": "function",
                        "function": {
                            "name": tool_call.get("name"),
                            "arguments": json.dumps(tool_call.get("args")),
                        },
                    }
                    for tool_call in message.tool_calls
                ],
            }
        return {"role": get_role_v2(message), "content": message.content}
    elif isinstance(message, HumanMessage) or isinstance(message, SystemMessage):
        return {"role": get_role_v2(message), "content": message.content}
    elif isinstance(message, ToolMessage):
        return {
            "role": get_role_v2(message),
            "tool_call_id": message.tool_call_id,
            "content": [
                {
                    "type": "document",
                    "document": {
                        "data": json.dumps(tool_results),
                    },
                }
            ],
        }
    else:
        raise ValueError(f"Got unknown type {message}")


def get_cohere_chat_request_v2(
    messages: List[BaseMessage],
    *,
    documents: Optional[List[Document]] = None,
    stop_sequences: Optional[List[str]] = None,
    **kwargs: Any,
) -> Dict[str, Any]:
    """Get the request for the Cohere chat API (V2).
    Args:
        messages: The messages.
        **kwargs: The keyword arguments.
    Returns:
        The request for the Cohere chat API.
    """
    additional_kwargs = messages[-1].additional_kwargs

    # cohere SDK will fail loudly if both connectors and documents are provided
    if additional_kwargs.get("documents", []) and documents and len(documents) > 0:
        raise ValueError(
            "Received documents both as a keyword argument and as an prompt additional keyword argument. Please choose only one option."  # noqa: E501
        )

    parsed_docs: Optional[Union[List[Document], List[Dict]]] = None
    if "documents" in additional_kwargs:
        parsed_docs = (
            additional_kwargs["documents"]
            if len(additional_kwargs.get("documents", []) or []) > 0
            else None
        )
    elif (documents is not None) and (len(documents) > 0):
        parsed_docs = documents

    formatted_docs: Optional[List[Dict[str, Any]]] = None
    if parsed_docs:
        formatted_docs = []
        for i, parsed_doc in enumerate(parsed_docs):
            if isinstance(parsed_doc, Document):
                formatted_docs.append(
                    {
                        "id": parsed_doc.metadata.get("id") or f"doc-{str(i)}",
                        "data": {
                            "text": parsed_doc.page_content,
                        },
                    }
                )
            elif isinstance(parsed_doc, dict):
                if "data" not in parsed_doc:
                    formatted_docs.append(
                        {
                            "id": parsed_doc.get("id") or f"doc-{str(i)}",
                            "data": {
                                **parsed_doc,
                            },
                        }
                    )
                else:
                    formatted_docs.append(parsed_doc)

    # check if the last message is a tool message or human message
    if not (
        isinstance(messages[-1], ToolMessage) or isinstance(messages[-1], HumanMessage)
    ):
        raise ValueError("The last message is not an ToolMessage or HumanMessage")

    if kwargs.get("preamble"):
        messages = [SystemMessage(content=str(kwargs.get("preamble")))] + messages
        del kwargs["preamble"]

    if kwargs.get("connectors"):
        warn_deprecated(
            "0.4.0",
            message=(
                "The 'connectors' parameter is deprecated as of version 0.4.0.\n"
                "Please use the 'tools' parameter instead."
            ),
            removal="0.4.0",
        )
        raise ValueError(
            "The 'connectors' parameter is deprecated as of version 0.4.0."
        )

    chat_history_with_curr_msg = []
    for message in messages:
        if isinstance(message, ToolMessage):
            tool_output = convert_to_documents(message.content)
            cohere_message = _get_message_cohere_format_v2(message, tool_output)
            chat_history_with_curr_msg.append(cohere_message)
        else:
            chat_history_with_curr_msg.append(
                _get_message_cohere_format_v2(message, None)
            )

    req = {
        "messages": chat_history_with_curr_msg,
        "documents": formatted_docs,
        "stop_sequences": stop_sequences,
        **kwargs,
    }

    return {k: v for k, v in req.items() if v is not None}


class ChatCohere(BaseChatModel, BaseCohere):
    """
    Implements the BaseChatModel (and BaseLanguageModel) interface with Cohere's large
    language models.

    Find out more about us at https://cohere.com and https://huggingface.co/CohereForAI

    This implementation uses the Chat API - see https://docs.cohere.com/reference/chat

    To use this you'll need to a Cohere API key - either pass it to cohere_api_key
    parameter or set the COHERE_API_KEY environment variable.

    API keys are available on https://cohere.com - it's free to sign up and trial API
    keys work with this implementation.

    Basic Example:
        .. code-block:: python

            from langchain_cohere import ChatCohere
            from langchain_core.messages import HumanMessage

            llm = ChatCohere(cohere_api_key="{API KEY}")

            message = [HumanMessage(content="Hello, can you introduce yourself?")]

            print(llm.invoke(message).content)
    """

    preamble: Optional[str] = None

    _default_model_name: Optional[str] = PrivateAttr(
        default=None
    )  # Used internally to cache API calls to list models.

    model_config = ConfigDict(
        populate_by_name=True,
        arbitrary_types_allowed=True,
    )

    def bind_tools(
        self,
        tools: Sequence[Union[Dict[str, Any], Type[BaseModel], Callable, BaseTool]],
        **kwargs: Any,
    ) -> Runnable[LanguageModelInput, BaseMessage]:
        formatted_tools = _format_to_cohere_tools_v2(tools)
        return self.bind(tools=formatted_tools, **kwargs)

    def with_structured_output(
        self,
        schema: Union[Dict, Type[BaseModel]],
        **kwargs: Any,
    ) -> Runnable[LanguageModelInput, Union[Dict, BaseModel]]:
        """Model wrapper that returns outputs formatted to match the given schema.

        Args:
            schema: The output schema as a dict or a Pydantic class. If a Pydantic class
                then the model output will be an object of that class. If a dict then
                the model output will be a dict.

        Returns:
            A Runnable that takes any ChatModel input and returns either a dict or
            Pydantic class as output.
        """
        is_pydantic_schema = isinstance(schema, type) and issubclass(schema, BaseModel)
        llm = self.bind_tools([schema], **kwargs)
        if is_pydantic_schema:
            output_parser: OutputParserLike = PydanticToolsParser(
                tools=[schema], first_tool_only=True
            )
        else:
            key_name = _convert_to_cohere_tool(schema)["name"]
            output_parser = JsonOutputKeyToolsParser(
                key_name=key_name, first_tool_only=True
            )

        return llm | output_parser

    @property
    def _llm_type(self) -> str:
        """Return type of chat model."""
        return "cohere-chat"

    @property
    def _default_params(self) -> Dict[str, Any]:
        """Get the default parameters for calling Cohere API."""
        base_params = {
            "model": self.model,
            "temperature": self.temperature,
            "preamble": self.preamble,
        }
        return {k: v for k, v in base_params.items() if v is not None}

    @property
    def _identifying_params(self) -> Dict[str, Any]:
        """Get the identifying parameters."""
        return self._default_params

    def _get_ls_params(
        self, stop: Optional[List[str]] = None, **kwargs: Any
    ) -> LangSmithParams:
        """Get standard params for tracing."""
        params = self._get_invocation_params(stop=stop, **kwargs)
        ls_params = LangSmithParams(
            ls_provider="cohere",
            ls_model_name=self.model_name,
            ls_model_type="chat",
            ls_temperature=params.get("temperature", self.temperature),
        )
        if ls_max_tokens := params.get("max_tokens"):
            ls_params["ls_max_tokens"] = ls_max_tokens
        if ls_stop := stop or params.get("stop", None) or self.stop:
            ls_params["ls_stop"] = ls_stop
        return ls_params

    def _stream_v1(
        self,
        messages: List[BaseMessage],
        stop: Optional[List[str]] = None,
        run_manager: Optional[CallbackManagerForLLMRun] = None,
        **kwargs: Any,
    ) -> Iterator[ChatGenerationChunk]:
        request = get_cohere_chat_request(
            messages, stop_sequences=stop, **self._default_params, **kwargs
        )
        if hasattr(self.client, "chat_stream"):  # detect and support sdk v5
            stream = self.client.chat_stream(**request)
        else:
            stream = self.client.chat(**request, stream=True)
        for data in stream:
            if data.event_type == "text-generation":
                delta = data.text
                chunk = ChatGenerationChunk(message=AIMessageChunk(content=delta))
                if run_manager:
                    run_manager.on_llm_new_token(delta, chunk=chunk)
                yield chunk
            if data.event_type == "tool-calls-chunk":
                if data.tool_call_delta:
                    delta = data.tool_call_delta
                    cohere_tool_call_chunk = _format_cohere_tool_calls([delta])[0]
                    message = AIMessageChunk(
                        content="",
                        tool_call_chunks=[
                            ToolCallChunk(
                                name=cohere_tool_call_chunk["function"].get("name"),
                                args=cohere_tool_call_chunk["function"].get(
                                    "arguments"
                                ),
                                id=cohere_tool_call_chunk.get("id"),
                                index=delta.index,
                            )
                        ],
                    )
                    chunk = ChatGenerationChunk(message=message)
                else:
                    delta = data.text
                    chunk = ChatGenerationChunk(message=AIMessageChunk(content=delta))
                if run_manager:
                    run_manager.on_llm_new_token(delta, chunk=chunk)
                yield chunk
            elif data.event_type == "stream-end":
                generation_info = self._get_generation_info(data.response)
                message = AIMessageChunk(
                    content="",
                    additional_kwargs=generation_info,
                )
                yield ChatGenerationChunk(
                    message=message,
                    generation_info=generation_info,
                )

    def _stream(
        self,
        messages: List[BaseMessage],
        stop: Optional[List[str]] = None,
        run_manager: Optional[CallbackManagerForLLMRun] = None,
        **kwargs: Any,
    ) -> Iterator[ChatGenerationChunk]:
        # Workaround to allow create_cohere_react_agent to work with the
        # current implementation. create_cohere_react_agent relies on the
        # 'raw_prompting' parameter to be set, which is only available
        # in the v1 API.
        # TODO: Remove this workaround once create_cohere_react_agent is
        # updated to work with the v2 API.
        if kwargs.get("raw_prompting"):
            for value in self._stream_v1(
                messages, stop=stop, run_manager=run_manager, **kwargs
            ):
                yield value
            return

        request = get_cohere_chat_request_v2(
            messages, stop_sequences=stop, **self._default_params, **kwargs
        )
        stream = self.client.v2.chat_stream(**request)
        curr_tool_call: Dict[str, Any] = copy.deepcopy(LC_TOOL_CALL_TEMPLATE)
        tool_calls = []
        for data in stream:
            if data.type == "content-delta":
                delta = data.delta.message.content.text
                chunk = ChatGenerationChunk(message=AIMessageChunk(content=delta))
                if run_manager:
                    run_manager.on_llm_new_token(delta, chunk=chunk)
                yield chunk
            elif data.type in {
                "tool-call-start",
                "tool-call-delta",
                "tool-plan-delta",
                "tool-call-end",
            }:
                # tool-call-start: Contains the name of the tool function.
                #                  No arguments are included
                # tool-call-delta: Contains the arguments of the tool function.
                #                  The function name is not included
                # tool-plan-delta: Contains a chunk of the tool-plan message
                # tool-call-end:   End of tool call streaming
                if data.type in {"tool-call-start", "tool-call-delta"}:
                    index = data.index
                    delta = data.delta.message

                    # To construct the current tool call you need
                    # to buffer all the deltas
                    if data.type == "tool-call-start":
                        curr_tool_call["id"] = delta["tool_calls"]["id"]
                        curr_tool_call["function"]["name"] = delta["tool_calls"][
                            "function"
                        ]["name"]
                    elif data.type == "tool-call-delta":
                        curr_tool_call["function"]["arguments"] += delta["tool_calls"][
                            "function"
                        ]["arguments"]

                    # If the current stream event is a tool-call-start,
                    # then the ToolCallV2 object will only contain the function
                    # name. If the current stream event is a tool-call-delta,
                    # then the ToolCallV2 object will only contain the arguments.
                    tool_call_v2 = ToolCallV2(
                        function=ToolCallV2Function(
                            name=delta["tool_calls"]["function"].get("name"),
                            arguments=delta["tool_calls"]["function"].get("arguments"),
                        )
                    )

                    cohere_tool_call_chunk = _format_cohere_tool_calls_v2(
                        [tool_call_v2]
                    )[0]
                    message = AIMessageChunk(
                        content="",
                        tool_call_chunks=[
                            ToolCallChunk(
                                name=cohere_tool_call_chunk["function"].get("name"),
                                args=cohere_tool_call_chunk["function"].get(
                                    "arguments"
                                ),
                                id=cohere_tool_call_chunk.get("id"),
                                index=index,
                            )
                        ],
                    )
                    chunk = ChatGenerationChunk(message=message)
                elif data.type == "tool-plan-delta":
                    delta = data.delta.message["tool_plan"]
                    chunk = ChatGenerationChunk(message=AIMessageChunk(content=delta))
                elif data.type == "tool-call-end":
                    # Maintain a list of all of the tool calls seen during streaming
                    tool_calls.append(curr_tool_call)
                    curr_tool_call = copy.deepcopy(LC_TOOL_CALL_TEMPLATE)
                if run_manager:
                    run_manager.on_llm_new_token(delta, chunk=chunk)
                yield chunk
            elif data.type == "message-end":
                delta = data.delta
                generation_info = self._get_stream_info_v2(
                    delta, documents=request.get("documents"), tool_calls=tool_calls
                )
                message = AIMessageChunk(
                    content="",
                    additional_kwargs=generation_info,
                )
                yield ChatGenerationChunk(
                    message=message,
                    generation_info=generation_info,
                )

    async def _astream(
        self,
        messages: List[BaseMessage],
        stop: Optional[List[str]] = None,
        run_manager: Optional[AsyncCallbackManagerForLLMRun] = None,
        **kwargs: Any,
    ) -> AsyncIterator[ChatGenerationChunk]:
        request = get_cohere_chat_request_v2(
            messages, stop_sequences=stop, **self._default_params, **kwargs
        )
        stream = self.async_client.v2.chat_stream(**request)
        curr_tool_call: Dict[str, Any] = copy.deepcopy(LC_TOOL_CALL_TEMPLATE)
        tool_plan_deltas = []
        tool_calls = []
        async for data in stream:
            if data.type == "content-delta":
                delta = data.delta.message.content.text
                chunk = ChatGenerationChunk(message=AIMessageChunk(content=delta))
                if run_manager:
                    await run_manager.on_llm_new_token(delta, chunk=chunk)
                yield chunk
            elif data.type in {
                "tool-call-start",
                "tool-call-delta",
                "tool-plan-delta",
                "tool-call-end",
            }:
                # tool-call-start: Contains the name of the tool function.
                #                  No arguments are included
                # tool-call-delta: Contains the arguments of the tool function.
                #                  The function name is not included
                # tool-plan-delta: Contains a chunk of the tool-plan message
                # tool-call-end:   End of tool call streaming
                if data.type in {"tool-call-start", "tool-call-delta"}:
                    index = data.index
                    delta = data.delta.message

                    # To construct the current tool call you
                    # need to buffer all the deltas
                    if data.type == "tool-call-start":
                        curr_tool_call["id"] = delta["tool_calls"]["id"]
                        curr_tool_call["function"]["name"] = delta["tool_calls"][
                            "function"
                        ]["name"]
                    elif data.type == "tool-call-delta":
                        curr_tool_call["function"]["arguments"] += delta["tool_calls"][
                            "function"
                        ]["arguments"]

                    # If the current stream event is a tool-call-start,
                    # then the ToolCallV2 object will only contain the
                    # function name. If the current stream event is a
                    # tool-call-delta, then the ToolCallV2 object will
                    # only contain the arguments.
                    tool_call_v2 = ToolCallV2(
                        function=ToolCallV2Function(
                            name=delta["tool_calls"]["function"].get("name"),
                            arguments=delta["tool_calls"]["function"].get("arguments"),
                        )
                    )

                    cohere_tool_call_chunk = _format_cohere_tool_calls_v2(
                        [tool_call_v2]
                    )[0]
                    message = AIMessageChunk(
                        content="",
                        tool_call_chunks=[
                            ToolCallChunk(
                                name=cohere_tool_call_chunk["function"].get("name"),
                                args=cohere_tool_call_chunk["function"].get(
                                    "arguments"
                                ),
                                id=cohere_tool_call_chunk.get("id"),
                                index=index,
                            )
                        ],
                    )
                    chunk = ChatGenerationChunk(message=message)
                elif data.type == "tool-plan-delta":
                    delta = data.delta.message["tool_plan"]
                    chunk = ChatGenerationChunk(message=AIMessageChunk(content=delta))
                    tool_plan_deltas.append(delta)
                elif data.type == "tool-call-end":
                    # Maintain a list of all of the tool calls seen during streaming
                    tool_calls.append(curr_tool_call)
                    curr_tool_call = copy.deepcopy(LC_TOOL_CALL_TEMPLATE)
                if run_manager:
                    await run_manager.on_llm_new_token(delta, chunk=chunk)
            elif data.type == "message-end":
                delta = data.delta
                generation_info = self._get_stream_info_v2(
                    delta, documents=request.get("documents"), tool_calls=tool_calls
                )

                tool_call_chunks = []
                if tool_calls:
                    content = "".join(tool_plan_deltas)
                    try:
                        tool_call_chunks = [
                            {
                                "name": tool_call["function"].get("name"),
                                "args": tool_call["function"].get("arguments"),
                                "id": tool_call.get("id"),
                                "index": tool_call.get("index"),
                            }
                            for tool_call in tool_calls
                        ]
                    except KeyError:
                        pass
                else:
                    content = ""

                message = AIMessageChunk(
                    content=content,
                    additional_kwargs=generation_info,
                    tool_call_chunks=tool_call_chunks,
                    usage_metadata=generation_info.get("token_count"),
                )
                yield ChatGenerationChunk(
                    message=message,
                    generation_info=generation_info,
                )

    def _get_generation_info(self, response: NonStreamedChatResponse) -> Dict[str, Any]:
        """Get the generation info from cohere API response."""
        generation_info: Dict[str, Any] = {
            "documents": response.documents,
            "citations": response.citations,
            "search_results": response.search_results,
            "search_queries": response.search_queries,
            "is_search_required": response.is_search_required,
            "generation_id": response.generation_id,
        }
        if response.tool_calls:
            # Only populate tool_calls when 1) present on the response and
            #  2) has one or more calls.
            generation_info["tool_calls"] = _format_cohere_tool_calls(
                response.tool_calls
            )
        if hasattr(response, "token_count"):
            generation_info["token_count"] = response.token_count
        elif hasattr(response, "meta") and response.meta is not None:
            if hasattr(response.meta, "tokens") and response.meta.tokens is not None:
                generation_info["token_count"] = response.meta.tokens.dict()
        return generation_info

    def _get_generation_info_v2(
        self, response: ChatResponse, documents: Optional[List[Dict[str, Any]]] = None
    ) -> Dict[str, Any]:
        """Get the generation info from cohere API response (V2)."""
        generation_info: Dict[str, Any] = {
            "id": response.id,
            "finish_reason": response.finish_reason,
        }

        if documents:
            generation_info["documents"] = documents

        if response.message:
            if response.message.tool_plan:
                generation_info["tool_plan"] = response.message.tool_plan
            if response.message.tool_calls:
                generation_info["tool_calls"] = _format_cohere_tool_calls_v2(
                    response.message.tool_calls
                )
            if response.message.content:
                generation_info["content"] = response.message.content[0].text
            if response.message.citations:
                generation_info["citations"] = response.message.citations

        if response.usage:
            if response.usage.tokens:
                generation_info["token_count"] = response.usage.tokens.dict()

        return generation_info

    def _get_stream_info_v2(
        self,
        final_delta: Any,
        documents: Optional[List[Dict[str, Any]]] = None,
        tool_calls: Optional[List[Dict[str, Any]]] = None,
    ) -> Dict[str, Any]:
        """Get the stream info from cohere API response (V2)."""
        input_tokens = final_delta.usage.billed_units.input_tokens
        output_tokens = final_delta.usage.billed_units.output_tokens
        total_tokens = input_tokens + output_tokens
        stream_info = {
            "finish_reason": final_delta.finish_reason,
            "token_count": {
                "total_tokens": total_tokens,
                "input_tokens": input_tokens,
                "output_tokens": output_tokens,
            },
        }
        if documents:
            stream_info["documents"] = documents
        if tool_calls:
            stream_info["tool_calls"] = tool_calls
        return stream_info

    def _generate(
        self,
        messages: List[BaseMessage],
        stop: Optional[List[str]] = None,
        run_manager: Optional[CallbackManagerForLLMRun] = None,
        **kwargs: Any,
    ) -> ChatResult:
        if self.streaming:
            stream_iter = self._stream(
                messages, stop=stop, run_manager=run_manager, **kwargs
            )
            return generate_from_stream(stream_iter)

        request = get_cohere_chat_request_v2(
            messages, stop_sequences=stop, **self._default_params, **kwargs
        )
        response = self.client.v2.chat(**request)

        generation_info = self._get_generation_info_v2(
            response, request.get("documents")
        )
        if "tool_calls" in generation_info:
            tool_calls = [
                _convert_cohere_v2_tool_call_to_langchain(tool_call)
                for tool_call in response.message.tool_calls
            ]
        else:
            tool_calls = []
        usage_metadata = _get_usage_metadata_v2(response)
        message = AIMessage(
            content=response.message.content[0].text
            if response.message.content
            else "",
            additional_kwargs=generation_info,
            tool_calls=tool_calls,
            usage_metadata=usage_metadata,
        )
        return ChatResult(
            generations=[
                ChatGeneration(message=message, generation_info=generation_info)
            ]
        )

    async def _agenerate(
        self,
        messages: List[BaseMessage],
        stop: Optional[List[str]] = None,
        run_manager: Optional[AsyncCallbackManagerForLLMRun] = None,
        **kwargs: Any,
    ) -> ChatResult:
        if self.streaming:
            stream_iter = self._astream(
                messages, stop=stop, run_manager=run_manager, **kwargs
            )
            return await agenerate_from_stream(stream_iter)

        request = get_cohere_chat_request_v2(
            messages, stop_sequences=stop, **self._default_params, **kwargs
        )

        response = await self.async_client.v2.chat(**request)

        generation_info = self._get_generation_info_v2(
            response, request.get("documents")
        )
        if "tool_calls" in generation_info:
            tool_calls = [
                _convert_cohere_v2_tool_call_to_langchain(tool_call)
                for tool_call in response.tool_calls
            ]
        else:
            tool_calls = []
        usage_metadata = _get_usage_metadata_v2(response)
        message = AIMessage(
            content=response.message.content[0].text
            if response.message.content
            else "",
            additional_kwargs=generation_info,
            tool_calls=tool_calls,
            usage_metadata=usage_metadata,
        )
        return ChatResult(
            generations=[
                ChatGeneration(message=message, generation_info=generation_info)
            ]
        )

    @property
    def model_name(self) -> str:
        if self.model is not None:
            return self.model
        if self._default_model_name is None:
            self._default_model_name = self._get_default_model()
        return self._default_model_name

    def get_num_tokens(self, text: str) -> int:
        """Calculate number of tokens."""
        model = self.model_name
        return len(self.client.tokenize(text=text, model=model).tokens)


def _format_cohere_tool_calls(
    tool_calls: Optional[List[ToolCall]] = None,
) -> List[Dict]:
    """
    Formats a Cohere API response into the tool call format used elsewhere in Langchain.
    """
    if not tool_calls:
        return []

    formatted_tool_calls = []
    for tool_call in tool_calls:
        formatted_tool_calls.append(
            {
                "id": uuid.uuid4().hex[:],
                "type": "function",
                "function": {
                    "name": tool_call.name,
                    "arguments": json.dumps(tool_call.parameters),
                },
            }
        )
    return formatted_tool_calls


def _format_cohere_tool_calls_v2(
    tool_calls: Optional[List[ToolCallV2]] = None,
) -> List[Dict[str, Any]]:
    """
    Formats a V2 Cohere API response into the tool
    call format used elsewhere in Langchain.
    """
    if not tool_calls:
        return []

    formatted_tool_calls = []
    for tool_call in tool_calls:
        if not tool_call.function:
            continue

        formatted_tool_calls.append(
            {
                "id": uuid.uuid4().hex[:],
                "type": "function",
                "function": {
                    "name": tool_call.function.name,
                    "arguments": tool_call.function.arguments,
                },
            }
        )
    return formatted_tool_calls


def _convert_cohere_tool_call_to_langchain(tool_call: ToolCall) -> LC_ToolCall:
    """Convert a Cohere tool call into langchain_core.messages.ToolCall"""
    _id = uuid.uuid4().hex[:]
    return LC_ToolCall(name=tool_call.name, args=tool_call.parameters, id=_id)


def _convert_cohere_v2_tool_call_to_langchain(tool_call: ToolCallV2) -> LC_ToolCall:
    """Convert a Cohere V2 tool call into langchain_core.messages.ToolCall"""
    _id = uuid.uuid4().hex[:]
    if not tool_call.function:
        return LC_ToolCall(name="", args={}, id=_id)
    return LC_ToolCall(
        name=str(tool_call.function.name),
        args=json.loads(str(tool_call.function.arguments)),
        id=_id,
    )


def _get_usage_metadata(response: NonStreamedChatResponse) -> Optional[UsageMetadata]:
    """Get standard usage metadata from chat response."""
    metadata = response.meta
    if metadata:
        if tokens := metadata.tokens:
            input_tokens = int(tokens.input_tokens or 0)
            output_tokens = int(tokens.output_tokens or 0)
            total_tokens = input_tokens + output_tokens
        return UsageMetadata(
            input_tokens=input_tokens,
            output_tokens=output_tokens,
            total_tokens=total_tokens,
        )
    return None


def _get_usage_metadata_v2(response: ChatResponse) -> Optional[UsageMetadata]:
    """Get standard usage metadata from chat response."""
    metadata = response.usage
    if metadata:
        if tokens := metadata.tokens:
            input_tokens = int(tokens.input_tokens or 0)
            output_tokens = int(tokens.output_tokens or 0)
            total_tokens = input_tokens + output_tokens
        return UsageMetadata(
            input_tokens=input_tokens,
            output_tokens=output_tokens,
            total_tokens=total_tokens,
        )
    return None<|MERGE_RESOLUTION|>--- conflicted
+++ resolved
@@ -15,7 +15,6 @@
     Union,
 )
 
-<<<<<<< HEAD
 from cohere.types import (
     ChatResponse,
     NonStreamedChatResponse,
@@ -23,9 +22,6 @@
     ToolCallV2,
     ToolCallV2Function,
 )
-=======
-from cohere.types import NonStreamedChatResponse, ToolCall
->>>>>>> aed8dbd6
 from langchain_core._api.deprecation import warn_deprecated
 from langchain_core.callbacks import (
     AsyncCallbackManagerForLLMRun,
