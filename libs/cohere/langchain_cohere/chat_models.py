import json
import uuid
from typing import (
    TYPE_CHECKING,
    Any,
    AsyncIterator,
    Callable,
    Dict,
    Iterator,
    List,
    Optional,
    Sequence,
    Type,
    Union,
)

from cohere.types import NonStreamedChatResponse, ToolCall
from langchain_core.callbacks import (
    AsyncCallbackManagerForLLMRun,
    CallbackManagerForLLMRun,
)
from langchain_core.documents import Document
from langchain_core.language_models import LanguageModelInput
from langchain_core.language_models.chat_models import (
    BaseChatModel,
    LangSmithParams,
    agenerate_from_stream,
    generate_from_stream,
)
from langchain_core.messages import (
    AIMessage,
    AIMessageChunk,
    BaseMessage,
    ChatMessage,
    HumanMessage,
    SystemMessage,
    ToolMessage,
)
from langchain_core.messages import (
    ToolCall as LC_ToolCall,
)
from langchain_core.output_parsers.base import OutputParserLike
from langchain_core.output_parsers.openai_tools import (
    JsonOutputKeyToolsParser,
    PydanticToolsParser,
)
from langchain_core.outputs import ChatGeneration, ChatGenerationChunk, ChatResult
from langchain_core.pydantic_v1 import BaseModel, PrivateAttr
from langchain_core.runnables import Runnable
from langchain_core.tools import BaseTool

from langchain_cohere.cohere_agent import (
    _convert_to_cohere_tool,
    _format_to_cohere_tools,
)
from langchain_cohere.llms import BaseCohere
from langchain_cohere.react_multi_hop.prompt import convert_to_documents


def _message_to_cohere_tool_results(
    messages: List[BaseMessage], tool_message_index: int
) -> List[Dict[str, Any]]:
    """Get tool_results from messages."""
    tool_results = []
    tool_message = messages[tool_message_index]
    if not isinstance(tool_message, ToolMessage):
        raise ValueError(
            "The message index does not correspond to an instance of ToolMessage"
        )

    messages_until_tool = messages[:tool_message_index]
<<<<<<< HEAD
    previous_ai_msessage = [
=======
    previous_ai_message = [
>>>>>>> d3db1a6f
        message
        for message in messages_until_tool
        if isinstance(message, AIMessage) and message.tool_calls
    ][-1]
    tool_results.extend(
        [
            {
                "call": ToolCall(
                    name=lc_tool_call["name"],
                    parameters=lc_tool_call["args"],
                ),
                "outputs": convert_to_documents(tool_message.content),
            }
<<<<<<< HEAD
            for lc_tool_call in previous_ai_msessage.tool_calls
=======
            for lc_tool_call in previous_ai_message.tool_calls
>>>>>>> d3db1a6f
            if lc_tool_call["id"] == tool_message.tool_call_id
        ]
    )
    return tool_results


def _get_curr_chat_turn_messages(messages: List[BaseMessage]) -> List[BaseMessage]:
    """Get the messages for the current chat turn."""
    current_chat_turn_messages = []
    for message in messages[::-1]:
        current_chat_turn_messages.append(message)
        if isinstance(message, HumanMessage):
            break
    return current_chat_turn_messages[::-1]


def _messages_to_cohere_tool_results_curr_chat_turn(
    messages: List[BaseMessage],
) -> List[Dict[str, Any]]:
    """Get tool_results from messages."""
    tool_results = []
    curr_chat_turn_messages = _get_curr_chat_turn_messages(messages)
    for message in curr_chat_turn_messages:
        if isinstance(message, ToolMessage):
            tool_message = message
            previous_ai_msgs = [
                message
                for message in curr_chat_turn_messages
                if isinstance(message, AIMessage) and message.tool_calls
            ]
            if previous_ai_msgs:
                previous_ai_msg = previous_ai_msgs[-1]
                tool_results.extend(
                    [
                        {
                            "call": ToolCall(
                                name=lc_tool_call["name"],
                                parameters=lc_tool_call["args"],
                            ),
                            "outputs": convert_to_documents(tool_message.content),
                        }
                        for lc_tool_call in previous_ai_msg.tool_calls
                        if lc_tool_call["id"] == tool_message.tool_call_id
                    ]
                )

    return tool_results


if TYPE_CHECKING:
    from cohere.types import ListModelsResponse  # noqa: F401


def get_role(message: BaseMessage) -> str:
    """Get the role of the message.

    Args:
        message: The message.

    Returns:
        The role of the message.

    Raises:
        ValueError: If the message is of an unknown type.
    """
    if isinstance(message, ChatMessage) or isinstance(message, HumanMessage):
        return "User"
    elif isinstance(message, AIMessage):
        return "Chatbot"
    elif isinstance(message, SystemMessage):
        return "System"
    elif isinstance(message, ToolMessage):
        return "Tool"
    else:
        raise ValueError(f"Got unknown type {type(message).__name__}")


def _get_message_cohere_format(
    message: BaseMessage, tool_results: Optional[List[Dict[Any, Any]]]
) -> Dict[
    str,
    Union[
        str,
        List[LC_ToolCall],
        List[Union[str, Dict[Any, Any]]],
        List[Dict[Any, Any]],
        None,
    ],
]:
    """Get the formatted message as required in cohere's api.

    Args:
        message: The BaseMessage.
        tool_results: The tool results if any

    Returns:
        The formatted message as required in cohere's api.
    """
    if isinstance(message, AIMessage):
        return {
            "role": get_role(message),
            "message": message.content,
            "tool_calls": message.tool_calls,
        }
    elif isinstance(message, HumanMessage) or isinstance(message, SystemMessage):
        return {"role": get_role(message), "message": message.content}
    elif isinstance(message, ToolMessage):
        return {"role": get_role(message), "tool_results": tool_results}
    else:
        raise ValueError(f"Got unknown type {message}")


def get_cohere_chat_request(
    messages: List[BaseMessage],
    *,
    documents: Optional[List[Document]] = None,
    connectors: Optional[List[Dict[str, str]]] = None,
    stop_sequences: Optional[List[str]] = None,
    **kwargs: Any,
) -> Dict[str, Any]:
    """Get the request for the Cohere chat API.

    Args:
        messages: The messages.
        connectors: The connectors.
        **kwargs: The keyword arguments.

    Returns:
        The request for the Cohere chat API.
    """
    additional_kwargs = messages[-1].additional_kwargs

    # cohere SDK will fail loudly if both connectors and documents are provided
    if additional_kwargs.get("documents", []) and documents and len(documents) > 0:
        raise ValueError(
            "Received documents both as a keyword argument and as an prompt additional keyword argument. Please choose only one option."  # noqa: E501
        )

    parsed_docs: Optional[Union[List[Document], List[Dict]]] = None
    if "documents" in additional_kwargs:
        parsed_docs = (
            additional_kwargs["documents"]
            if len(additional_kwargs["documents"]) > 0
            else None
        )
    elif documents is not None and len(documents) > 0:
        parsed_docs = documents

    formatted_docs: Optional[List[Dict[str, Any]]] = None
    if parsed_docs:
        formatted_docs = []
        for i, parsed_doc in enumerate(parsed_docs):
            if isinstance(parsed_doc, Document):
                formatted_docs.append(
                    {
                        "text": parsed_doc.page_content,
                        "id": parsed_doc.metadata.get("id") or f"doc-{str(i)}",
                    }
                )
            elif isinstance(parsed_doc, dict):
                formatted_docs.append(parsed_doc)

    # by enabling automatic prompt truncation, the probability of request failure is
    # reduced with minimal impact on response quality
    prompt_truncation = (
        "AUTO" if formatted_docs is not None or connectors is not None else None
    )
    tool_results: Optional[List[Dict[str, Any]]] = (
        _messages_to_cohere_tool_results_curr_chat_turn(messages)
        or kwargs.get("tool_results")
    )
    if not tool_results:
        tool_results = None

    # check if the last message is a tool message or human message
    if not (
        isinstance(messages[-1], ToolMessage) or isinstance(messages[-1], HumanMessage)
    ):
        raise ValueError("The last message is not an ToolMessage or HumanMessage")

    chat_history = []
    temp_tool_results = []
    # if force_single_step is set to False, then only message is empty in request if there is tool call  # noqa: E501
    if not kwargs.get("force_single_step"):
        for i, message in enumerate(messages[:-1]):
            # If there are multiple tool messages, then we need to aggregate them into one single tool message to pass into chat history  # noqa: E501
            if isinstance(message, ToolMessage):
                temp_tool_results += _message_to_cohere_tool_results(messages, i)

                if (i == len(messages) - 1) or not (
                    isinstance(messages[i + 1], ToolMessage)
                ):
                    cohere_message = _get_message_cohere_format(
                        message, temp_tool_results
                    )
                    chat_history.append(cohere_message)
                    temp_tool_results = []
            else:
                chat_history.append(_get_message_cohere_format(message, None))

        message_str = "" if tool_results else messages[-1].content

    else:
        message_str = ""
        # if force_single_step is set to True, then message is the last human message in the conversation  # noqa: E501
        for message in messages[:-1]:
            if isinstance(message, AIMessage) and message.tool_calls:
                continue

            # If there are multiple tool messages, then we need to aggregate them into one single tool message to pass into chat history  # noqa: E501
            if isinstance(message, ToolMessage):
                temp_tool_results += _message_to_cohere_tool_results(messages, i)

                if (i == len(messages) - 1) or not (
                    isinstance(messages[i + 1], ToolMessage)
                ):
                    cohere_message = _get_message_cohere_format(
                        message, temp_tool_results
                    )
                    chat_history.append(cohere_message)
                    temp_tool_results = []
            else:
                chat_history.append(_get_message_cohere_format(message, None))
        # Add the last human message in the conversation to the message string
        for message in messages[::-1]:
            if (isinstance(message, HumanMessage)) and (message.content):
                message_str = message.content
                break

    req = {
        "message": message_str,
        "chat_history": chat_history,
        "tool_results": tool_results,
        "documents": formatted_docs,
        "connectors": connectors,
        "prompt_truncation": prompt_truncation,
        "stop_sequences": stop_sequences,
        **kwargs,
    }

    return {k: v for k, v in req.items() if v is not None}


class ChatCohere(BaseChatModel, BaseCohere):
    """
    Implements the BaseChatModel (and BaseLanguageModel) interface with Cohere's large
    language models.

    Find out more about us at https://cohere.com and https://huggingface.co/CohereForAI

    This implementation uses the Chat API - see https://docs.cohere.com/reference/chat

    To use this you'll need to a Cohere API key - either pass it to cohere_api_key
    parameter or set the COHERE_API_KEY environment variable.

    API keys are available on https://cohere.com - it's free to sign up and trial API
    keys work with this implementation.

    Basic Example:
        .. code-block:: python

            from langchain_cohere import ChatCohere
            from langchain_core.messages import HumanMessage

            llm = ChatCohere(cohere_api_key="{API KEY}")

            message = [HumanMessage(content="Hello, can you introduce yourself?")]

            print(llm.invoke(message).content)
    """

    preamble: Optional[str] = None

    _default_model_name: Optional[str] = PrivateAttr(
        default=None
    )  # Used internally to cache API calls to list models.

    class Config:
        """Configuration for this pydantic object."""

        allow_population_by_field_name = True
        arbitrary_types_allowed = True

    def bind_tools(
        self,
        tools: Sequence[Union[Dict[str, Any], Type[BaseModel], Callable, BaseTool]],
        **kwargs: Any,
    ) -> Runnable[LanguageModelInput, BaseMessage]:
        formatted_tools = _format_to_cohere_tools(tools)
        return super().bind(tools=formatted_tools, **kwargs)

    def with_structured_output(
        self,
        schema: Union[Dict, Type[BaseModel]],
        **kwargs: Any,
    ) -> Runnable[LanguageModelInput, Union[Dict, BaseModel]]:
        """Model wrapper that returns outputs formatted to match the given schema.

        Args:
            schema: The output schema as a dict or a Pydantic class. If a Pydantic class
                then the model output will be an object of that class. If a dict then
                the model output will be a dict.

        Returns:
            A Runnable that takes any ChatModel input and returns either a dict or
            Pydantic class as output.
        """
        is_pydantic_schema = isinstance(schema, type) and issubclass(schema, BaseModel)
        llm = self.bind_tools([schema], **kwargs)
        if is_pydantic_schema:
            output_parser: OutputParserLike = PydanticToolsParser(
                tools=[schema], first_tool_only=True
            )
        else:
            key_name = _convert_to_cohere_tool(schema)["name"]
            output_parser = JsonOutputKeyToolsParser(
                key_name=key_name, first_tool_only=True
            )

        return llm | output_parser

    @property
    def _llm_type(self) -> str:
        """Return type of chat model."""
        return "cohere-chat"

    @property
    def _default_params(self) -> Dict[str, Any]:
        """Get the default parameters for calling Cohere API."""
        base_params = {
            "model": self.model,
            "temperature": self.temperature,
            "preamble": self.preamble,
        }
        return {k: v for k, v in base_params.items() if v is not None}

    @property
    def _identifying_params(self) -> Dict[str, Any]:
        """Get the identifying parameters."""
        return self._default_params

    def _get_ls_params(
        self, stop: Optional[List[str]] = None, **kwargs: Any
    ) -> LangSmithParams:
        """Get standard params for tracing."""
        params = self._get_invocation_params(stop=stop, **kwargs)
        ls_params = LangSmithParams(
            ls_provider="cohere",
            ls_model_name=self.model_name,
            ls_model_type="chat",
            ls_temperature=params.get("temperature", self.temperature),
        )
        if ls_max_tokens := params.get("max_tokens"):
            ls_params["ls_max_tokens"] = ls_max_tokens
        if ls_stop := stop or params.get("stop", None) or self.stop:
            ls_params["ls_stop"] = ls_stop
        return ls_params

    def _stream(
        self,
        messages: List[BaseMessage],
        stop: Optional[List[str]] = None,
        run_manager: Optional[CallbackManagerForLLMRun] = None,
        **kwargs: Any,
    ) -> Iterator[ChatGenerationChunk]:
        request = get_cohere_chat_request(
            messages, stop_sequences=stop, **self._default_params, **kwargs
        )
        if hasattr(self.client, "chat_stream"):  # detect and support sdk v5
            stream = self.client.chat_stream(**request)
        else:
            stream = self.client.chat(**request, stream=True)
        for data in stream:
            if data.event_type == "text-generation":
                delta = data.text
                chunk = ChatGenerationChunk(message=AIMessageChunk(content=delta))
                if run_manager:
                    run_manager.on_llm_new_token(delta, chunk=chunk)
                yield chunk
            elif data.event_type == "stream-end":
                generation_info = self._get_generation_info(data.response)
                tool_call_chunks = []
                if tool_calls := generation_info.get("tool_calls"):
                    content = data.response.text
                    try:
                        tool_call_chunks = [
                            {
                                "name": tool_call["function"].get("name"),
                                "args": tool_call["function"].get("arguments"),
                                "id": tool_call.get("id"),
                                "index": tool_call.get("index"),
                            }
                            for tool_call in tool_calls
                        ]
                    except KeyError:
                        pass
                else:
                    content = ""
                message = AIMessageChunk(
<<<<<<< HEAD
                    content=data.response.text,
=======
                    content=content,
>>>>>>> d3db1a6f
                    additional_kwargs=generation_info,
                    tool_call_chunks=tool_call_chunks,
                )
                yield ChatGenerationChunk(
                    message=message,
                    generation_info=generation_info,
                )

    async def _astream(
        self,
        messages: List[BaseMessage],
        stop: Optional[List[str]] = None,
        run_manager: Optional[AsyncCallbackManagerForLLMRun] = None,
        **kwargs: Any,
    ) -> AsyncIterator[ChatGenerationChunk]:
        request = get_cohere_chat_request(
            messages, stop_sequences=stop, **self._default_params, **kwargs
        )

        if hasattr(self.async_client, "chat_stream"):  # detect and support sdk v5
            stream = self.async_client.chat_stream(**request)
        else:
            stream = self.async_client.chat(**request, stream=True)

        async for data in stream:
            if data.event_type == "text-generation":
                delta = data.text
                chunk = ChatGenerationChunk(message=AIMessageChunk(content=delta))
                if run_manager:
                    await run_manager.on_llm_new_token(delta, chunk=chunk)
                yield chunk
            elif data.event_type == "stream-end":
                generation_info = self._get_generation_info(data.response)
                tool_call_chunks = []
                if tool_calls := generation_info.get("tool_calls"):
                    content = data.response.text
                    try:
                        tool_call_chunks = [
                            {
                                "name": tool_call["function"].get("name"),
                                "args": tool_call["function"].get("arguments"),
                                "id": tool_call.get("id"),
                                "index": tool_call.get("index"),
                            }
                            for tool_call in tool_calls
                        ]
                    except KeyError:
                        pass
                else:
                    content = ""
                message = AIMessageChunk(
<<<<<<< HEAD
                    content=data.response.text,
=======
                    content=content,
>>>>>>> d3db1a6f
                    additional_kwargs=generation_info,
                    tool_call_chunks=tool_call_chunks,
                )
                yield ChatGenerationChunk(
                    message=message,
                    generation_info=generation_info,
                )

    def _get_generation_info(self, response: NonStreamedChatResponse) -> Dict[str, Any]:
        """Get the generation info from cohere API response."""
        generation_info: Dict[str, Any] = {
            "documents": response.documents,
            "citations": response.citations,
            "search_results": response.search_results,
            "search_queries": response.search_queries,
            "is_search_required": response.is_search_required,
            "generation_id": response.generation_id,
        }
        if response.tool_calls:
            # Only populate tool_calls when 1) present on the response and
            #  2) has one or more calls.
            generation_info["tool_calls"] = _format_cohere_tool_calls(
                response.tool_calls
            )
        if hasattr(response, "token_count"):
            generation_info["token_count"] = response.token_count
        elif hasattr(response, "meta") and response.meta is not None:
            if hasattr(response.meta, "tokens") and response.meta.tokens is not None:
                generation_info["token_count"] = response.meta.tokens.dict()
        return generation_info

    def _generate(
        self,
        messages: List[BaseMessage],
        stop: Optional[List[str]] = None,
        run_manager: Optional[CallbackManagerForLLMRun] = None,
        **kwargs: Any,
    ) -> ChatResult:
        if self.streaming:
            stream_iter = self._stream(
                messages, stop=stop, run_manager=run_manager, **kwargs
            )
            return generate_from_stream(stream_iter)

        request = get_cohere_chat_request(
            messages, stop_sequences=stop, **self._default_params, **kwargs
        )
        response = self.client.chat(**request)

        generation_info = self._get_generation_info(response)
        if "tool_calls" in generation_info:
            tool_calls = [
                _convert_cohere_tool_call_to_langchain(tool_call)
                for tool_call in response.tool_calls
            ]
        else:
            tool_calls = []
        message = AIMessage(
            content=response.text,
            additional_kwargs=generation_info,
            tool_calls=tool_calls,
        )
        return ChatResult(
            generations=[
                ChatGeneration(message=message, generation_info=generation_info)
            ]
        )

    async def _agenerate(
        self,
        messages: List[BaseMessage],
        stop: Optional[List[str]] = None,
        run_manager: Optional[AsyncCallbackManagerForLLMRun] = None,
        **kwargs: Any,
    ) -> ChatResult:
        if self.streaming:
            stream_iter = self._astream(
                messages, stop=stop, run_manager=run_manager, **kwargs
            )
            return await agenerate_from_stream(stream_iter)

        request = get_cohere_chat_request(
            messages, stop_sequences=stop, **self._default_params, **kwargs
        )

<<<<<<< HEAD
        response = self.client.chat(**request)
=======
        response = await self.async_client.chat(**request)
>>>>>>> d3db1a6f

        generation_info = self._get_generation_info(response)
        if "tool_calls" in generation_info:
            tool_calls = [
                _convert_cohere_tool_call_to_langchain(tool_call)
                for tool_call in response.tool_calls
            ]
        else:
            tool_calls = []
        message = AIMessage(
            content=response.text,
            additional_kwargs=generation_info,
            tool_calls=tool_calls,
        )
        return ChatResult(
            generations=[
                ChatGeneration(message=message, generation_info=generation_info)
            ]
        )

    def _get_default_model(self) -> str:
        """Fetches the current default model name."""
        response = self.client.models.list(default_only=True, endpoint="chat")  # type: "ListModelsResponse"
        if not response.models:
            raise Exception("invalid cohere list models response")
        if not response.models[0].name:
            raise Exception("invalid cohere list models response")
        return response.models[0].name

    @property
    def model_name(self) -> str:
        if self.model is not None:
            return self.model
        if self._default_model_name is None:
            self._default_model_name = self._get_default_model()
        return self._default_model_name

    def get_num_tokens(self, text: str) -> int:
        """Calculate number of tokens."""
        model = self.model_name
        return len(self.client.tokenize(text=text, model=model).tokens)


def _format_cohere_tool_calls(
    tool_calls: Optional[List[ToolCall]] = None,
) -> List[Dict]:
    """
    Formats a Cohere API response into the tool call format used elsewhere in Langchain.
    """
    if not tool_calls:
        return []

    formatted_tool_calls = []
    for tool_call in tool_calls:
        formatted_tool_calls.append(
            {
                "id": uuid.uuid4().hex[:],
                "function": {
                    "name": tool_call.name,
                    "arguments": json.dumps(tool_call.parameters),
                },
                "type": "function",
            }
        )
    return formatted_tool_calls


def _convert_cohere_tool_call_to_langchain(tool_call: ToolCall) -> LC_ToolCall:
    """Convert a Cohere tool call into langchain_core.messages.ToolCall"""
    _id = uuid.uuid4().hex[:]
    return LC_ToolCall(name=tool_call.name, args=tool_call.parameters, id=_id)<|MERGE_RESOLUTION|>--- conflicted
+++ resolved
@@ -69,11 +69,7 @@
         )
 
     messages_until_tool = messages[:tool_message_index]
-<<<<<<< HEAD
-    previous_ai_msessage = [
-=======
     previous_ai_message = [
->>>>>>> d3db1a6f
         message
         for message in messages_until_tool
         if isinstance(message, AIMessage) and message.tool_calls
@@ -87,11 +83,7 @@
                 ),
                 "outputs": convert_to_documents(tool_message.content),
             }
-<<<<<<< HEAD
-            for lc_tool_call in previous_ai_msessage.tool_calls
-=======
             for lc_tool_call in previous_ai_message.tool_calls
->>>>>>> d3db1a6f
             if lc_tool_call["id"] == tool_message.tool_call_id
         ]
     )
@@ -491,11 +483,7 @@
                 else:
                     content = ""
                 message = AIMessageChunk(
-<<<<<<< HEAD
-                    content=data.response.text,
-=======
                     content=content,
->>>>>>> d3db1a6f
                     additional_kwargs=generation_info,
                     tool_call_chunks=tool_call_chunks,
                 )
@@ -547,11 +535,7 @@
                 else:
                     content = ""
                 message = AIMessageChunk(
-<<<<<<< HEAD
-                    content=data.response.text,
-=======
                     content=content,
->>>>>>> d3db1a6f
                     additional_kwargs=generation_info,
                     tool_call_chunks=tool_call_chunks,
                 )
@@ -637,11 +621,7 @@
             messages, stop_sequences=stop, **self._default_params, **kwargs
         )
 
-<<<<<<< HEAD
-        response = self.client.chat(**request)
-=======
         response = await self.async_client.chat(**request)
->>>>>>> d3db1a6f
 
         generation_info = self._get_generation_info(response)
         if "tool_calls" in generation_info:
