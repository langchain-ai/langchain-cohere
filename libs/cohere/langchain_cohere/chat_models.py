--- conflicted
+++ resolved
@@ -481,15 +481,12 @@
                         ]
                     except KeyError:
                         pass
-<<<<<<< HEAD
+                else:
+                    content = ""
                 if isinstance(data.response, NonStreamedChatResponse):
                     usage_metadata = _get_usage_metadata(data.response)
                 else:
                     usage_metadata = None
-=======
-                else:
-                    content = ""
->>>>>>> 92e94e27
                 message = AIMessageChunk(
                     content=content,
                     additional_kwargs=generation_info,
@@ -541,15 +538,12 @@
                         ]
                     except KeyError:
                         pass
-<<<<<<< HEAD
+                else:
+                    content = ""
                 if isinstance(data.response, NonStreamedChatResponse):
                     usage_metadata = _get_usage_metadata(data.response)
                 else:
                     usage_metadata = None
-=======
-                else:
-                    content = ""
->>>>>>> 92e94e27
                 message = AIMessageChunk(
                     content=content,
                     additional_kwargs=generation_info,
