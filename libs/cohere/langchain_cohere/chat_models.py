--- conflicted
+++ resolved
@@ -8,11 +8,8 @@
     Dict,
     Iterator,
     List,
-<<<<<<< HEAD
     MutableMapping,
-=======
     Literal,
->>>>>>> 0c554c4d
     Optional,
     Sequence,
     Type,
