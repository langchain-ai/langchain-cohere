[tool.poetry]
name = "langchain-cohere"
version = "0.4.0"
description = "An integration package connecting Cohere and LangChain"
authors = []
readme = "README.md"
repository = "https://github.com/langchain-ai/langchain-cohere"
license = "MIT"

[tool.poetry.urls]
"Source Code" = "https://github.com/langchain-ai/langchain-cohere/tree/main/libs/cohere"

[tool.poetry.dependencies]
python = ">=3.9,<4.0"
langchain-core = "^0.3.27"
<<<<<<< HEAD
cohere = ">=5.8.0,<6.0"
pandas = ">=1.4.3"
tabulate = "^0.9.0"
langchain-experimental = "^0.3.0"
=======
cohere = ">=5.5.6,<6.0"
>>>>>>> 0c554c4d
langchain-community = { version = "^0.3.0", optional = true }
pydantic = ">=2,<3"

[[tool.mypy.overrides]]
module = ["numpy", "pytest", "pandas"]
ignore_missing_imports = true


[tool.poetry.group.test]
optional = true

[tool.poetry.group.test.dependencies]
pytest = "^8.2.2"
freezegun = "^1.2.2"
pytest-mock = "^3.10.0"
syrupy = "^4.0.2"
pytest-watcher = "^0.3.4"
pytest-asyncio = "^0.21.1"
langchain-tests = "0.3.1"
langchain-community = "^0.3.0"
pytest-vcr = "^1.0.2"

[tool.poetry.group.codespell]
optional = true

[tool.poetry.group.codespell.dependencies]
codespell = "^2.2.0"

[tool.poetry.group.test_integration]
optional = true

[tool.poetry.group.test_integration.dependencies]
langchain = "^0.3.7"
langchain-text-splitters = "^0.3.2"
langgraph = "^0.2.48"
langchain-tests = "0.3.1"
pytest-vcr = "^1.0.2"
pytest = "^8.2.2"
[tool.poetry.group.lint]
optional = true

[tool.poetry.group.lint.dependencies]
ruff = "^0.1.5"

[tool.poetry.group.typing.dependencies]
mypy = "^0.991"
langchain-community = "^0.3.0"


[tool.poetry.group.dev]
optional = true

[tool.poetry.group.dev.dependencies]
langgraph = "^0.2.48"

[tool.ruff]
select = [
  "E", # pycodestyle
  "F", # pyflakes
  "I", # isort
]

# Allow autofix for all enabled rules (when `--fix`) is provided.
fixable = ["ALL"]

[tool.poetry.extras]
langchain_community = ["langchain-community"]

[tool.mypy]
disallow_untyped_defs = true

[tool.coverage.run]
omit = ["tests/*"]

[build-system]
requires = ["poetry-core>=1.0.0"]
build-backend = "poetry.core.masonry.api"

[tool.pytest.ini_options]
# --strict-markers will raise errors on unknown marks.
# https://docs.pytest.org/en/7.1.x/how-to/mark.html#raising-errors-on-unknown-marks
#
# https://docs.pytest.org/en/7.1.x/reference/reference.html
# --strict-config       any warnings encountered while parsing the `pytest`
#                       section of the configuration file raise errors.
#
# https://github.com/tophat/syrupy
# --snapshot-warn-unused    Prints a warning on unused snapshots rather than fail the test suite.
addopts = "--snapshot-warn-unused --strict-markers --strict-config --durations=5"
# Registering custom markers.
# https://docs.pytest.org/en/7.1.x/example/markers.html#registering-markers
markers = [
  "requires: mark tests as requiring a specific library",
  "asyncio: mark tests as requiring asyncio",
  "compile: mark placeholder test used to compile integration tests without running them",
]
asyncio_mode = "auto"<|MERGE_RESOLUTION|>--- conflicted
+++ resolved
@@ -13,14 +13,7 @@
 [tool.poetry.dependencies]
 python = ">=3.9,<4.0"
 langchain-core = "^0.3.27"
-<<<<<<< HEAD
-cohere = ">=5.8.0,<6.0"
-pandas = ">=1.4.3"
-tabulate = "^0.9.0"
-langchain-experimental = "^0.3.0"
-=======
 cohere = ">=5.5.6,<6.0"
->>>>>>> 0c554c4d
 langchain-community = { version = "^0.3.0", optional = true }
 pydantic = ">=2,<3"
 
