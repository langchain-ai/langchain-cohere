[tool.poetry]
name = "langchain-cohere"
version = "0.3.4"
description = "An integration package connecting Cohere and LangChain"
authors = []
readme = "README.md"
repository = "https://github.com/langchain-ai/langchain-cohere"
license = "MIT"

[tool.poetry.urls]
"Source Code" = "https://github.com/langchain-ai/langchain-cohere/tree/main/libs/cohere"

[tool.poetry.dependencies]
python = ">=3.9,<4.0"
<<<<<<< HEAD
langchain-core = ">=0.3.0,<0.4"
cohere = ">=5.13.0,<6.0"
=======
langchain-core = "^0.3.27"
cohere = ">=5.5.6,<6.0"
>>>>>>> 205f1438
pandas = ">=1.4.3"
tabulate = "^0.9.0"
langchain-experimental = "^0.3.0"
langchain-community = { version = "^0.3.0", optional = true }
pydantic = ">=2,<3"
types-pyyaml = "^6.0.12.20240917"

[[tool.mypy.overrides]]
module = ["numpy", "pytest", "pandas"]
ignore_missing_imports = true


[tool.poetry.group.test]
optional = true

[tool.poetry.group.test.dependencies]
pytest = "^8.2.2"
freezegun = "^1.2.2"
pytest-mock = "^3.10.0"
syrupy = "^4.0.2"
pytest-watcher = "^0.3.4"
pytest-asyncio = "^0.21.1"
langchain-tests = "0.3.1"
langchain-community = "^0.3.0"
pytest-vcr = "^1.0.2"

[tool.poetry.group.codespell]
optional = true

[tool.poetry.group.codespell.dependencies]
codespell = "^2.2.0"

[tool.poetry.group.test_integration]
optional = true

[tool.poetry.group.test_integration.dependencies]
langchain = "^0.3.7"
langchain-text-splitters = "^0.3.2"
langgraph = "^0.2.48"
langchain-tests = "0.3.1"
pytest-vcr = "^1.0.2"
pytest = "^8.2.2"
[tool.poetry.group.lint]
optional = true

[tool.poetry.group.lint.dependencies]
ruff = "^0.1.5"

[tool.poetry.group.typing.dependencies]
mypy = "^0.991"
langchain-community = "^0.3.0"


[tool.poetry.group.dev]
optional = true

[tool.poetry.group.dev.dependencies]
langgraph = "^0.2.48"

[tool.ruff]
select = [
  "E", # pycodestyle
  "F", # pyflakes
  "I", # isort
]

[tool.ruff.lint]
exclude = ["*.ipynb"]

# Allow autofix for all enabled rules (when `--fix`) is provided.
fixable = ["ALL"]

[tool.poetry.extras]
langchain_community = ["langchain-community"]

[tool.mypy]
disallow_untyped_defs = true

[tool.coverage.run]
omit = ["tests/*"]

[build-system]
requires = ["poetry-core>=1.0.0"]
build-backend = "poetry.core.masonry.api"

[tool.pytest.ini_options]
# --strict-markers will raise errors on unknown marks.
# https://docs.pytest.org/en/7.1.x/how-to/mark.html#raising-errors-on-unknown-marks
#
# https://docs.pytest.org/en/7.1.x/reference/reference.html
# --strict-config       any warnings encountered while parsing the `pytest`
#                       section of the configuration file raise errors.
#
# https://github.com/tophat/syrupy
# --snapshot-warn-unused    Prints a warning on unused snapshots rather than fail the test suite.
addopts = "--snapshot-warn-unused --strict-markers --strict-config --durations=5"
# Registering custom markers.
# https://docs.pytest.org/en/7.1.x/example/markers.html#registering-markers
markers = [
  "requires: mark tests as requiring a specific library",
  "asyncio: mark tests as requiring asyncio",
  "compile: mark placeholder test used to compile integration tests without running them",
]
asyncio_mode = "auto"<|MERGE_RESOLUTION|>--- conflicted
+++ resolved
@@ -1,6 +1,6 @@
 [tool.poetry]
 name = "langchain-cohere"
-version = "0.3.4"
+version = "0.3.5"
 description = "An integration package connecting Cohere and LangChain"
 authors = []
 readme = "README.md"
@@ -12,13 +12,8 @@
 
 [tool.poetry.dependencies]
 python = ">=3.9,<4.0"
-<<<<<<< HEAD
-langchain-core = ">=0.3.0,<0.4"
+langchain-core = "^0.3.27"
 cohere = ">=5.13.0,<6.0"
-=======
-langchain-core = "^0.3.27"
-cohere = ">=5.5.6,<6.0"
->>>>>>> 205f1438
 pandas = ">=1.4.3"
 tabulate = "^0.9.0"
 langchain-experimental = "^0.3.0"
@@ -85,9 +80,6 @@
   "I", # isort
 ]
 
-[tool.ruff.lint]
-exclude = ["*.ipynb"]
-
 # Allow autofix for all enabled rules (when `--fix`) is provided.
 fixable = ["ALL"]
 
