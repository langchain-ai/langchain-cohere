--- conflicted
+++ resolved
@@ -1,10 +1,6 @@
 [tool.poetry]
 name = "langchain-cohere"
-<<<<<<< HEAD
-version = "0.1.7rc1"
-=======
 version = "0.1.8"
->>>>>>> d3db1a6f
 description = "An integration package connecting Cohere and LangChain"
 authors = []
 readme = "README.md"
@@ -16,11 +12,7 @@
 
 [tool.poetry.dependencies]
 python = ">=3.8.1,<4.0"
-<<<<<<< HEAD
-langchain-core = ">=0.1.42,<0.3"
-=======
 langchain-core = ">=0.2.0,<0.3"
->>>>>>> d3db1a6f
 cohere = ">=5.5.6,<6.0"
 
 [tool.poetry.group.test]
@@ -48,7 +40,7 @@
 [tool.poetry.group.test_integration.dependencies]
 langchain = { git = "https://github.com/langchain-ai/langchain.git", subdirectory = "libs/langchain" }
 langchain-text-splitters = { git = "https://github.com/langchain-ai/langchain.git", subdirectory = "libs/text-splitters" }
-langgraph = { python = ">=3.9.0,<4.0", git = "https://github.com/langchain-ai/langgraph.git", markers="python_version >= '3.9.0' and python_version < '4.0'" }
+langgraph = { python = ">=3.9.0,<4.0", git = "https://github.com/langchain-ai/langgraph.git", subdirectory = "libs/langgraph", markers="python_version >= '3.9.0' and python_version < '4.0'" }
 pytest-vcr = "^1.0.2"
 
 [tool.poetry.group.lint]
@@ -66,7 +58,7 @@
 
 [tool.poetry.group.dev.dependencies]
 langchain-core = { git = "https://github.com/langchain-ai/langchain.git", subdirectory = "libs/core" }
-langgraph = { python = ">=3.9.0,<4.0", git = "https://github.com/langchain-ai/langgraph.git", markers="python_version >= '3.9.0' and python_version < '4.0'" }
+langgraph = { python = ">=3.9.0,<4.0", git = "https://github.com/langchain-ai/langgraph.git", subdirectory = "libs/langgraph", markers="python_version >= '3.9.0' and python_version < '4.0'" }
 
 [tool.ruff]
 select = [
