"""
Test ChatCohere chat model implementation.

Uses the replay testing functionality, so you don't need an API key to run these tests.
https://python.langchain.com/docs/contributing/testing#recording-http-interactions-with-pytest-vcr

When re-recording these tests you will need to set COHERE_API_KEY.
"""
import sys
from typing import Sequence, Union

import pytest
from langchain.agents import AgentExecutor, create_tool_calling_agent
from langchain.tools import tool
from langchain_core.prompts import ChatPromptTemplate
from langchain_core.pydantic_v1 import BaseModel, Field
from langchain_core.tools import BaseTool, Tool

from langchain_cohere import ChatCohere

<<<<<<< HEAD
=======
DEFAULT_MODEL = "command-r-plus"

>>>>>>> 6a004511

@pytest.mark.skipif(sys.version_info < (3, 9), reason="requires >= python3.9")
@pytest.mark.vcr()
def test_langgraph_react_agent() -> None:
    from langgraph.prebuilt import create_react_agent  # type: ignore

    @tool
    def web_search(query: str) -> Union[int, str]:
        """Search the web to the answer to the question with a query search string.

        Args:
            query: The search query to surf the web with
        """
        if "obama" and "age" in query.lower():
            return 60
        if "president" in query:
            return "Barack Obama is the president of the USA"
        if "premier" in query:
            return "Chelsea won the premier league"
        return "The team called Fighter's Foxes won the champions league"

    @tool("python_interpeter_temp")
    def python_tool(code: str) -> str:
        """Executes python code and returns the result.
        The code runs in a static sandbox without interactive mode,
        so print output or save output to a file.

        Args:
            code: Python code to execute.
        """
        if "math.sqrt" in code:
            return "7.75"
        return "The code ran successfully"

    system_message = "You are a helpful assistant. Respond only in English."

    tools = [web_search, python_tool]
    model = ChatCohere()

    app = create_react_agent(model, tools, messages_modifier=system_message)

    query = (
        "Find Barack Obama's age and use python tool to find the square root of his age"
    )

    messages = app.invoke({"messages": [("human", query)]})

    model_output = {
        "input": query,
        "output": messages["messages"][-1].content,
    }
    assert "7.7" in model_output.get("output", "").lower()

    message_history = messages["messages"]

    new_query = "who won the premier league"

    messages = app.invoke({"messages": message_history + [("human", new_query)]})
    final_answer = {
        "input": new_query,
        "output": messages["messages"][-1].content,
    }
    assert "chelsea" in final_answer.get("output", "").lower()


@pytest.mark.skipif(sys.version_info < (3, 9), reason="requires >= python3.9")
@pytest.mark.vcr()
def test_langchain_tool_calling_agent() -> None:
    def magic_function(input: int) -> int:
        """Applies a magic function to an input."""
        return input + 2

    magic_function_tool = Tool(
        name="magic_function",
        description="Applies a magic function to an input.",
        func=magic_function,
    )
    magic_function_tool.name = "magic_function"

    class MagicFunctionInput(BaseModel):
        input: int = Field(description="Number to apply the magic function to.")

    magic_function_tool.args_schema = MagicFunctionInput

    tools: Sequence[BaseTool] = [magic_function_tool]
    model = ChatCohere()

    query = "what is the value of magic_function(3)?"

    prompt = ChatPromptTemplate.from_messages(
        [
            ("system", "You are a helpful assistant"),
            ("human", "{input}"),
            # Placeholders fill up a **list** of messages
            ("placeholder", "{agent_scratchpad}"),
        ]
    )

    agent = create_tool_calling_agent(model, tools, prompt)
    agent_executor = AgentExecutor(agent=agent, tools=tools)

    ans = agent_executor.invoke({"input": query})
    assert "5" in ans.get("output", "").lower()<|MERGE_RESOLUTION|>--- conflicted
+++ resolved
@@ -18,11 +18,8 @@
 
 from langchain_cohere import ChatCohere
 
-<<<<<<< HEAD
-=======
 DEFAULT_MODEL = "command-r-plus"
 
->>>>>>> 6a004511
 
 @pytest.mark.skipif(sys.version_info < (3, 9), reason="requires >= python3.9")
 @pytest.mark.vcr()
@@ -60,7 +57,7 @@
     system_message = "You are a helpful assistant. Respond only in English."
 
     tools = [web_search, python_tool]
-    model = ChatCohere()
+    model = ChatCohere(model=DEFAULT_MODEL)
 
     app = create_react_agent(model, tools, messages_modifier=system_message)
 
@@ -108,7 +105,7 @@
     magic_function_tool.args_schema = MagicFunctionInput
 
     tools: Sequence[BaseTool] = [magic_function_tool]
-    model = ChatCohere()
+    model = ChatCohere(model=DEFAULT_MODEL)
 
     query = "what is the value of magic_function(3)?"
 
