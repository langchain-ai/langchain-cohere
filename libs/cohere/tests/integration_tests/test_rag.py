--- conflicted
+++ resolved
@@ -77,11 +77,7 @@
 @pytest.mark.vcr()
 def test_who_are_cohere() -> None:
     user_query = "Who founded Cohere?"
-<<<<<<< HEAD
     llm = ChatCohere()
-=======
-    llm = ChatCohere(model=DEFAULT_MODEL)
->>>>>>> d3db1a6f
     retriever = CohereRagRetriever(llm=llm, connectors=[{"id": "web-search"}])
 
     actual = retriever.get_relevant_documents(user_query)
@@ -99,11 +95,7 @@
 
 @pytest.mark.vcr()
 def test_who_founded_cohere_with_custom_documents() -> None:
-<<<<<<< HEAD
     rag = CohereRagRetriever(llm=ChatCohere())
-=======
-    rag = CohereRagRetriever(llm=ChatCohere(model=DEFAULT_MODEL))
->>>>>>> d3db1a6f
 
     docs = rag.invoke(
         "who is the founder of cohere?",
