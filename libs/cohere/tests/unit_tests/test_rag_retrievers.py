--- conflicted
+++ resolved
@@ -1,12 +1,8 @@
 """Test rag retriever integration."""
 
-<<<<<<< HEAD
-from langchain_cohere.chat_models import ChatCohere
-=======
 from typing import Generator, Optional
 
 from langchain_cohere.chat_models import BaseCohere, ChatCohere
->>>>>>> 112bb796
 from langchain_cohere.rag_retrievers import CohereRagRetriever
 
 
