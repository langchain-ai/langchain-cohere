name: release
run-name: Release ${{ inputs.working-directory }} by @${{ github.actor }}
on:
  workflow_call:
    inputs:
      working-directory:
        required: true
        type: string
        description: "From which folder this pipeline executes"
  workflow_dispatch:
    inputs:
      working-directory:
        required: true
        type: string
        default: 'libs/cohere'
      dangerous-nonmaster-release:
        required: false
        type: boolean
        default: false
        description: "Release from a non-master branch (danger!)"

env:
  PYTHON_VERSION: "3.11"
  POETRY_VERSION: "1.7.1"

jobs:
  build:
    if: github.ref == 'refs/heads/main' || inputs.dangerous-nonmaster-release
    runs-on: ubuntu-latest

    outputs:
      pkg-name: ${{ steps.check-version.outputs.pkg-name }}
      version: ${{ steps.check-version.outputs.version }}

    steps:
      - uses: actions/checkout@v4

      - name: Set up Python + Poetry ${{ env.POETRY_VERSION }}
        uses: "./.github/actions/poetry_setup"
        with:
          python-version: ${{ env.PYTHON_VERSION }}
          poetry-version: ${{ env.POETRY_VERSION }}
          working-directory: ${{ inputs.working-directory }}
          cache-key: release

      # We want to keep this build stage *separate* from the release stage,
      # so that there's no sharing of permissions between them.
      # The release stage has trusted publishing and GitHub repo contents write access,
      # and we want to keep the scope of that access limited just to the release job.
      # Otherwise, a malicious `build` step (e.g. via a compromised dependency)
      # could get access to our GitHub or PyPI credentials.
      #
      # Per the trusted publishing GitHub Action:
      # > It is strongly advised to separate jobs for building [...]
      # > from the publish job.
      # https://github.com/pypa/gh-action-pypi-publish#non-goals
      - name: Build project for distribution
        run: poetry build
        working-directory: ${{ inputs.working-directory }}

      - name: Upload build
        uses: actions/upload-artifact@v4
        with:
          name: dist
          path: ${{ inputs.working-directory }}/dist/

      - name: Check Version
        id: check-version
        shell: bash
        working-directory: ${{ inputs.working-directory }}
        run: |
          echo pkg-name="$(poetry version | cut -d ' ' -f 1)" >> $GITHUB_OUTPUT
          echo version="$(poetry version --short)" >> $GITHUB_OUTPUT

  test-pypi-publish:
    needs:
      - build
    uses:
      ./.github/workflows/_test_release.yml
    permissions: write-all
    with:
      working-directory: ${{ inputs.working-directory }}
      dangerous-nonmaster-release: ${{ inputs.dangerous-nonmaster-release }}
    secrets: inherit

  pre-release-checks:
    needs:
      - build
      - test-pypi-publish
    runs-on: ubuntu-latest
    steps:
      - uses: actions/checkout@v4

      # We explicitly *don't* set up caching here. This ensures our tests are
      # maximally sensitive to catching breakage.
      #
      # For example, here's a way that caching can cause a falsely-passing test:
      # - Make the langchain package manifest no longer list a dependency package
      #   as a requirement. This means it won't be installed by `pip install`,
      #   and attempting to use it would cause a crash.
      # - That dependency used to be required, so it may have been cached.
      #   When restoring the venv packages from cache, that dependency gets included.
      # - Tests pass, because the dependency is present even though it wasn't specified.
      # - The package is published, and it breaks on the missing dependency when
      #   used in the real world.

      - name: Set up Python + Poetry ${{ env.POETRY_VERSION }}
        uses: "./.github/actions/poetry_setup"
        with:
          python-version: ${{ env.PYTHON_VERSION }}
          poetry-version: ${{ env.POETRY_VERSION }}
          working-directory: ${{ inputs.working-directory }}

      - name: Import published package
        shell: bash
        working-directory: ${{ inputs.working-directory }}
        env:
          PKG_NAME: ${{ needs.build.outputs.pkg-name }}
          VERSION: ${{ needs.build.outputs.version }}
        # Here we use:
        # - The default regular PyPI index as the *primary* index, meaning 
        #   that it takes priority (https://pypi.org/simple)
        # - The test PyPI index as an extra index, so that any dependencies that
        #   are not found on test PyPI can be resolved and installed anyway.
        #   (https://test.pypi.org/simple). This will include the PKG_NAME==VERSION
        #   package because VERSION will not have been uploaded to regular PyPI yet.
        # - attempt install again after 5 seconds if it fails because there is
        #   sometimes a delay in availability on test pypi
        run: |
          poetry run pip install \
            --extra-index-url https://test.pypi.org/simple/ \
            "$PKG_NAME==$VERSION" || \
          ( \
            sleep 5 && \
            poetry run pip install \
              --extra-index-url https://test.pypi.org/simple/ \
              "$PKG_NAME==$VERSION" \
          )

          # Replace all dashes in the package name with underscores,
          # since that's how Python imports packages with dashes in the name.
          IMPORT_NAME="$(echo "$PKG_NAME" | sed s/-/_/g)"

          poetry run python -c "import $IMPORT_NAME; print(dir($IMPORT_NAME))"

      - name: Import test dependencies
        run: poetry install --with test,test_integration
        working-directory: ${{ inputs.working-directory }}

      # Overwrite the local version of the package with the test PyPI version.
      - name: Import published package (again)
        working-directory: ${{ inputs.working-directory }}
        shell: bash
        env:
          PKG_NAME: ${{ needs.build.outputs.pkg-name }}
          VERSION: ${{ needs.build.outputs.version }}
        run: |
          poetry run pip install \
            --extra-index-url https://test.pypi.org/simple/ \
            "$PKG_NAME==$VERSION"

      - name: Run unit tests
        run: make tests
        working-directory: ${{ inputs.working-directory }}

      - name: Run integration tests
        env:
          COHERE_API_KEY: ${{ secrets.COHERE_API_KEY }}
        run: make integration_tests
        working-directory: ${{ inputs.working-directory }}

      - name: Get minimum versions
        working-directory: ${{ inputs.working-directory }}
        id: min-version
        run: |
          poetry run pip install packaging
          min_versions="$(poetry run python $GITHUB_WORKSPACE/.github/scripts/get_min_versions.py pyproject.toml release)"
          echo "min-versions=$min_versions" >> "$GITHUB_OUTPUT"
          echo "min-versions=$min_versions"

      - name: Run unit tests with minimum dependency versions
        if: ${{ steps.min-version.outputs.min-versions != '' }}
        env:
          MIN_VERSIONS: ${{ steps.min-version.outputs.min-versions }}
        run: |
          poetry run pip install $MIN_VERSIONS
          make tests
        working-directory: ${{ inputs.working-directory }}

  publish:
    needs:
      - build
      - test-pypi-publish
      - pre-release-checks
    runs-on: ubuntu-latest
    permissions:
      # This permission is used for trusted publishing:
      # https://blog.pypi.org/posts/2023-04-20-introducing-trusted-publishers/
      #
      # Trusted publishing has to also be configured on PyPI for each package:
      # https://docs.pypi.org/trusted-publishers/adding-a-publisher/
      id-token: write

    defaults:
      run:
        working-directory: ${{ inputs.working-directory }}

    steps:
      - uses: actions/checkout@v4

      - name: Set up Python + Poetry ${{ env.POETRY_VERSION }}
        uses: "./.github/actions/poetry_setup"
        with:
          python-version: ${{ env.PYTHON_VERSION }}
          poetry-version: ${{ env.POETRY_VERSION }}
          working-directory: ${{ inputs.working-directory }}
          cache-key: release

      - uses: actions/download-artifact@v4
        with:
          name: dist
          path: ${{ inputs.working-directory }}/dist/

      - name: Publish package distributions to PyPI
        uses: pypa/gh-action-pypi-publish@release/v1
        with:
          packages-dir: ${{ inputs.working-directory }}/dist/
          verbose: true
          print-hash: true
<<<<<<< HEAD
          # Temp workaround since attestations are on by default as of gh-action-pypi-publish v1\.11\.0
=======
>>>>>>> b7b41f8b
          attestations: false

  mark-release:
    needs:
      - build
      - test-pypi-publish
      - pre-release-checks
      - publish
    runs-on: ubuntu-latest
    permissions:
      # This permission is needed by `ncipollo/release-action` to
      # create the GitHub release.
      contents: write

    defaults:
      run:
        working-directory: ${{ inputs.working-directory }}

    steps:
      - uses: actions/checkout@v4

      - name: Set up Python + Poetry ${{ env.POETRY_VERSION }}
        uses: "./.github/actions/poetry_setup"
        with:
          python-version: ${{ env.PYTHON_VERSION }}
          poetry-version: ${{ env.POETRY_VERSION }}
          working-directory: ${{ inputs.working-directory }}
          cache-key: release

      - uses: actions/download-artifact@v4
        with:
          name: dist
          path: ${{ inputs.working-directory }}/dist/

      - name: Create Release
        uses: ncipollo/release-action@v1
        with:
          artifacts: "dist/*"
          token: ${{ secrets.GITHUB_TOKEN }}
          draft: false
          generateReleaseNotes: true
          tag: ${{ inputs.working-directory }}/v${{ needs.build.outputs.version }}
          commit: ${{ github.sha }}<|MERGE_RESOLUTION|>--- conflicted
+++ resolved
@@ -227,10 +227,7 @@
           packages-dir: ${{ inputs.working-directory }}/dist/
           verbose: true
           print-hash: true
-<<<<<<< HEAD
           # Temp workaround since attestations are on by default as of gh-action-pypi-publish v1\.11\.0
-=======
->>>>>>> b7b41f8b
           attestations: false
 
   mark-release:
